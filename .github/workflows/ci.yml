--- conflicted
+++ resolved
@@ -14,11 +14,6 @@
         # Each major Go release is supported until there are two newer major releases.
         # https://go.dev/doc/devel/release#policy
         go:
-<<<<<<< HEAD
-=======
-          - "1.18.x" # Ubuntu 22.04 LTS "jammy"
-          - "1.19.x" # Debian bookworm, bullseye-backports
->>>>>>> 0192dcad
           - "1.20.x"
           - "1.21.x"
           - "oldstable" # 2nd-latest Golang upstream stable
